--- conflicted
+++ resolved
@@ -18,17 +18,11 @@
 var bugButton = document.getElementById('bug-button');
 var audioSelect = document.querySelector('select#audioSource');
 var videoSelect = document.querySelector('select#videoSource');
-<<<<<<< HEAD
-var PREFIX_RUN    = '[ RUN    ]';
-var PREFIX_INFO   = '[ INFO   ]';
-var PREFIX_OK     = '[     OK ]';
-var PREFIX_FAILED = '[ FAILED ]';
-=======
 var PREFIX_RUN     = '[ RUN    ]';
+var PREFIX_INFO    = '[ INFO   ]';
 var PREFIX_SKIPPED = '[   SKIP ]';
 var PREFIX_OK      = '[     OK ]';
 var PREFIX_FAILED  = '[ FAILED ]';
->>>>>>> 80bdbef0
 var testSuites = [];
 var testFilters = [];
 var nextTestIndex;
@@ -88,10 +82,11 @@
 function reportMessage(prefix, str) {
   output.value += prefix + ' ' + str + '\n';
 }
-<<<<<<< HEAD
+
 function reportInfo(str) {
   reportMessage(PREFIX_INFO, str);
 }
+
 function assertEquals(expected, actual, failMsg, OkMsg) {
   if (expected !== actual) {
     reportError('Expected: ' + expected + ' !== ' + actual + ': ' + failMsg);
@@ -99,9 +94,7 @@
     reportSuccess('Expected: ' + expected + ' === ' + actual + ': ' + OkMsg);
   }
 }
-=======
-
->>>>>>> 80bdbef0
+
 function asyncRunNextTestSuite() {
   setTimeout(runNextTestSuite, 0);
 }
