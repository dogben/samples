--- conflicted
+++ resolved
@@ -172,17 +172,17 @@
     txAudioCodec = txAudio.stat('googCodecName');
     txAudioBitrate = computeBitrate(txAudio, txPrevAudio, 'bytesSent');
     txAudioPacketRate = computeRate(txAudio, txPrevAudio, 'packetsSent');
-    contents += buildLine('Audio Tx', txAudioCodec + ', ' +
-        formatBitrate(txAudioBitrate) + ', ' +
-        formatPacketRate(txAudioPacketRate));
+    contents += this.buildLine_('Audio Tx', txAudioCodec + ', ' +
+        this.formatBitrate_(txAudioBitrate) + ', ' +
+        this.formatPacketRate_(txAudioPacketRate));
   }
   if (rxAudio) {
     rxAudioCodec = rxAudio.stat('googCodecName');
     rxAudioBitrate = computeBitrate(rxAudio, rxPrevAudio, 'bytesReceived');
     rxAudioPacketRate = computeRate(rxAudio, rxPrevAudio, 'packetsReceived');
-    contents += buildLine('Audio Rx', rxAudioCodec + ', ' +
-        formatBitrate(rxAudioBitrate)  + ', ' +
-        formatPacketRate(rxAudioPacketRate));
+    contents += this.buildLine_('Audio Rx', rxAudioCodec + ', ' +
+        this.formatBitrate_(rxAudioBitrate)  + ', ' +
+        this.formatPacketRate_(rxAudioPacketRate));
   }
   if (txVideo) {
     txVideoCodec = txVideo.stat('googCodecName');
@@ -190,10 +190,11 @@
     txVideoFps = txVideo.stat('googFrameRateSent');
     txVideoBitrate = computeBitrate(txVideo, txPrevVideo, 'bytesSent');
     txVideoPacketRate = computeRate(txVideo, txPrevVideo, 'packetsSent');
-    contents += buildLine('Video Tx',
+    contents += this.buildLine_('Video Tx',
         txVideoCodec + ', ' + txVideoHeight.toString() + 'p' +
-        txVideoFps.toString() + ', ' + formatBitrate(txVideoBitrate) + ', ' +
-        formatPacketRate(txVideoPacketRate));
+        txVideoFps.toString() + ', ' +
+        this.formatBitrate_(txVideoBitrate) + ', ' +
+        this.formatPacketRate_(txVideoPacketRate));
   }
   if (rxVideo) {
     rxVideoCodec = 'TODO';  // rxVideo.stat('googCodecName');
@@ -202,31 +203,12 @@
     rxVideoFps = rxVideo.stat('googFrameRateDecoded');
     rxVideoBitrate = computeBitrate(rxVideo, rxPrevVideo, 'bytesReceived');
     rxVideoPacketRate = computeRate(rxVideo, rxPrevVideo, 'packetsReceived');
-    contents += buildLine('Video Rx',
+    contents += this.buildLine_('Video Rx',
         rxVideoCodec + ', ' + rxVideoHeight.toString() + 'p' +
-        rxVideoFps.toString() + ', ' + formatBitrate(rxVideoBitrate) + ', ' +
-        formatPacketRate(rxVideoPacketRate));
-  }
-<<<<<<< HEAD
-  contents += this.buildLine_('Audio Tx', txAudioCodec + ', ' +
-      this.formatBitrate_(txAudioBitrate) + ', ' +
-      this.formatPacketRate_(txAudioPacketRate));
-  contents += this.buildLine_('Audio Rx', rxAudioCodec + ', ' +
-      this.formatBitrate_(rxAudioBitrate)  + ', ' +
-      this.formatPacketRate_(rxAudioPacketRate));
-  contents += this.buildLine_('Video Tx',
-      txVideoCodec + ', ' + txVideoHeight.toString() + 'p' +
-      txVideoFps.toString() + ', ' +
-      this.formatBitrate_(txVideoBitrate) + ', ' +
-      this.formatPacketRate_(txVideoPacketRate));
-  contents += this.buildLine_('Video Rx',
-      rxVideoCodec + ', ' + rxVideoHeight.toString() + 'p' +
-      rxVideoFps.toString() + ', ' +
-      this.formatBitrate_(rxVideoBitrate) + ', ' +
-      this.formatPacketRate_(rxVideoPacketRate));
-
-=======
->>>>>>> 3e53997a
+        rxVideoFps.toString() + ', ' +
+        this.formatBitrate_(rxVideoBitrate) + ', ' +
+        this.formatPacketRate_(rxVideoPacketRate));
+  }
   return contents;
 };
 
