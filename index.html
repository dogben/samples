<!DOCTYPE html>
<!--
 *  Copyright (c) 2015 The WebRTC project authors. All Rights Reserved.
 *
 *  Use of this source code is governed by a BSD-style license
 *  that can be found in the LICENSE file in the root of the source
 *  tree.
-->
<html>
<head>

    <meta charset="utf-8">
    <meta name="description" content="WebRTC Javascript code samples">
    <meta name="viewport" content="width=device-width, user-scalable=yes, initial-scale=1, maximum-scale=1">
    <meta itemprop="description" content="Client-side WebRTC code samples">
    <meta itemprop="image" content="src/images/webrtc-icon-192x192.png">
    <meta itemprop="name" content="WebRTC code samples">
    <meta name="mobile-web-app-capable" content="yes">
    <meta id="theme-color" name="theme-color" content="#ffffff">

    <base target="_blank">

    <title>WebRTC samples</title>

    <link rel="icon" sizes="192x192" href="src/images/webrtc-icon-192x192.png">
    <link href="//fonts.googleapis.com/css?family=Roboto:300,400,500,700" rel="stylesheet" type="text/css">
    <link rel="stylesheet" href="src/css/main.css"/>

    <style>
        h2 {
            font-size: 1.5em;
            font-weight: 500;
        }

        h3 {
            border-top: none;
        }

        section {
            border-bottom: 1px solid #eee;
            margin: 0 0 1.5em 0;
            padding: 0 0 1.5em 0;
        }

        section:last-child {
            border-bottom: none;
            margin: 0;
            padding: 0;
        }
    </style>
</head>

<body>
<div id="container">

    <h1>WebRTC samples</h1>

    <section>

        <p>
            This is a collection of small samples demonstrating various parts of the <a
                href="https://developer.mozilla.org/en-US/docs/Web/API/WebRTC_API">WebRTC APIs</a>. The code for all
            samples are available in the <a href="https://github.com/webrtc/samples">GitHub repository</a>.
        </p>

        <p>Most of the samples use <a href="https://github.com/webrtc/adapter">adapter.js</a>, a shim to insulate apps
            from spec changes and prefix differences.</p>

        <p><a href="http://www.webrtc.org/testing" title="Command-line flags for WebRTC testing">https://webrtc.org/testing</a>
            lists command line flags useful for development and testing with Chrome.</p>

        <p>Patches and issues welcome! See <a href="https://github.com/webrtc/samples/blob/gh-pages/CONTRIBUTING.md">CONTRIBUTING.md</a>
            for instructions.</p>

        <p class="warning"><strong>Warning:</strong> It is highly recommended to use headphones when testing these
            samples, as it will otherwise risk loud audio feedback on your system.</p>
    </section>

    <section>

        <h2 id="getusermedia"><a href="https://developer.mozilla.org/en-US/docs/Web/API/Navigator/getUserMedia">getUserMedia():</a>
        </h2>
        <p class="description">Access media devices</p>
        <ul>
            <li><a href="src/content/getusermedia/gum/">Basic getUserMedia demo</a></li>

            <li><a href="src/content/getusermedia/canvas/">Use getUserMedia with canvas</a></li>

            <li><a href="src/content/getusermedia/filter/">Use getUserMedia with canvas and CSS filters</a></li>

            <li><a href="src/content/getusermedia/resolution/">Choose camera resolution</a></li>

            <li><a href="src/content/getusermedia/audio/">Audio-only getUserMedia() output to local audio element</a>
            </li>

            <li><a href="src/content/getusermedia/volume/">Audio-only getUserMedia() displaying volume</a></li>

            <li><a href="src/content/getusermedia/record/">Record stream</a></li>

            <li><a href="src/content/getusermedia/getdisplaymedia/">Screensharing with getDisplayMedia</a></li>
        </ul>
        <h2 id="devices">Devices:</h2>
        <p class="description">Query media devices</p>
        <ul>
            <li><a href="src/content/devices/input-output/">Choose camera, microphone and speaker</a></li>

            <li><a href="src/content/devices/multi/">Choose media source and audio output</a></li>
        </ul>

        <h2 id="capture">Stream capture:</h2>
        <p class="description">Stream from canvas or video elements</p>
        <ul>

            <li><a href="src/content/capture/video-video/">Stream from a video element to a video element</a></li>

            <li><a href="src/content/capture/video-pc/">Stream from a video element to a peer connection</a></li>

            <li><a href="src/content/capture/canvas-video/">Stream from a canvas element to a video element</a></li>

            <li><a href="src/content/capture/canvas-pc/">Stream from a canvas element to a peer connection</a></li>

            <li><a href="src/content/capture/canvas-record/">Record a stream from a canvas element</a></li>

            <li><a href="src/content/capture/video-contenthint/">Guiding video encoding with content hints</a></li>
        </ul>

        <h2 id="peerconnection"><a href="https://developer.mozilla.org/en-US/docs/Web/API/RTCPeerConnection">RTCPeerConnection:</a>
        </h2>
        <p class="description">Controlling peer connectivity</p>
        <ul>
            <li><a href="src/content/peerconnection/pc1/">Basic peer connection demo</a></li>

            <li><a href="src/content/peerconnection/audio/">Audio-only peer connection demo</a></li>

            <li><a href="src/content/peerconnection/bandwidth/">Change bandwidth on the fly</a></li>

            <li><a href="src/content/peerconnection/upgrade/">Upgrade a call and turn video on</a></li>

            <li><a href="src/content/peerconnection/multiple/">Multiple peer connections at once</a></li>

            <li><a href="src/content/peerconnection/multiple-relay/">Forward the output of one PC into another</a></li>

            <li><a href="src/content/peerconnection/munge-sdp/">Munge SDP parameters</a></li>

            <li><a href="src/content/peerconnection/pr-answer/">Use pranswer when setting up a peer connection</a></li>

            <li><a href="src/content/peerconnection/constraints/">Constraints and stats</a></li>

            <li><a href="src/content/peerconnection/old-new-stats/">More constraints and stats</a></li>

            <li><a href="src/content/peerconnection/create-offer/">Display createOffer output for various scenarios</a>
            </li>

            <li><a href="src/content/peerconnection/dtmf/">Use RTCDTMFSender</a></li>

            <li><a href="src/content/peerconnection/states/">Display peer connection states</a></li>

            <li><a href="src/content/peerconnection/trickle-ice/">ICE candidate gathering from STUN/TURN servers</a>
            </li>

            <li><a href="src/content/peerconnection/restart-ice/">Do an ICE restart</a></li>

            <li><a href="src/content/peerconnection/webaudio-input/">Web Audio output as input to peer connection</a>
            </li>

            <li><a href="src/content/peerconnection/webaudio-output/">Peer connection as input to Web Audio</a></li>
        </ul>
        <h2 id="datachannel"><a
                href="https://developer.mozilla.org/en-US/docs/Web/API/RTCDataChannel">RTCDataChannel:</a></h2>
        <p class="description">Send arbitrary data over peer connections</p>
        <ul>
            <li><a href="src/content/datachannel/basic/">Transmit text</a></li>

            <li><a href="src/content/datachannel/filetransfer/">Transfer a file</a></li>

            <li><a href="src/content/datachannel/datatransfer/">Transfer data</a></li>
        </ul>

        <h2 id="videoChat">Video chat:</h2>
        <p class="description">Full featured WebRTC application</p>
        <ul>

            <li><a href="https://apprtc.appspot.com/">AppRTC video chat client</a> powered by Google App Engine</li>

<<<<<<< HEAD
      <h3 id="datachannel">RTCDataChannel</h3>

      <p><a href="src/content/datachannel/basic/">Transmit text</a></p>

      <p><a href="src/content/datachannel/messaging/">Two-part text messaging</a></p>

      <p><a href="src/content/datachannel/filetransfer/">Transfer a file</a></p>

      <p><a href="src/content/datachannel/datatransfer/">Transfer data</a></p>

      <h3 id="videoChat">Video chat</h3>

      <p><a href="https://apprtc.appspot.com/">AppRTC video chat client</a> powered by Google App Engine</p>

      <p><a href="https://apprtc.appspot.com/params.html">AppRTC URL parameters</a></p>
=======
            <li><a href="https://apprtc.appspot.com/params.html">AppRTC URL parameters</a></li>
>>>>>>> 66eda6ce

        </ul>
    </section>

</div>

<script src="src/js/lib/ga.js"></script>

</body>
</html><|MERGE_RESOLUTION|>--- conflicted
+++ resolved
@@ -182,25 +182,7 @@
 
             <li><a href="https://apprtc.appspot.com/">AppRTC video chat client</a> powered by Google App Engine</li>
 
-<<<<<<< HEAD
-      <h3 id="datachannel">RTCDataChannel</h3>
-
-      <p><a href="src/content/datachannel/basic/">Transmit text</a></p>
-
-      <p><a href="src/content/datachannel/messaging/">Two-part text messaging</a></p>
-
-      <p><a href="src/content/datachannel/filetransfer/">Transfer a file</a></p>
-
-      <p><a href="src/content/datachannel/datatransfer/">Transfer data</a></p>
-
-      <h3 id="videoChat">Video chat</h3>
-
-      <p><a href="https://apprtc.appspot.com/">AppRTC video chat client</a> powered by Google App Engine</p>
-
-      <p><a href="https://apprtc.appspot.com/params.html">AppRTC URL parameters</a></p>
-=======
             <li><a href="https://apprtc.appspot.com/params.html">AppRTC URL parameters</a></li>
->>>>>>> 66eda6ce
 
         </ul>
     </section>
